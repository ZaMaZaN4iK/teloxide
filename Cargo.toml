[package]
name = "teloxide"
version = "0.1.0"
edition = "2018"

# See more keys and their definitions at https://doc.rust-lang.org/cargo/reference/manifest.html

[dependencies]
serde_json = "1.0.44"
serde = { version = "1.0.101", features = ["derive"] }

tokio = { version = "0.2.6", features = ["full"] }
tokio-util = { version = "0.2.0", features = ["full"] }

reqwest = { version = "0.10", features = ["json", "stream", "native-tls-vendored"] }
log = "0.4.8"
bytes = "0.5.3"
mime = "0.3.16"

derive_more = "0.99.2"
thiserror = "1.0.9"
async-trait = "0.1.22"
duang = "0.1.2"
futures = "0.3.1"
pin-project = "0.4.6"
serde_with_macros = "1.0.1"
<<<<<<< HEAD
either = "1.5.3"
mime = "0.3.16"
teloxide-macros = { path = "teloxide-macros" }
=======
either = "1.5.3"
>>>>>>> e2619d77
<|MERGE_RESOLUTION|>--- conflicted
+++ resolved
@@ -24,10 +24,6 @@
 futures = "0.3.1"
 pin-project = "0.4.6"
 serde_with_macros = "1.0.1"
-<<<<<<< HEAD
 either = "1.5.3"
-mime = "0.3.16"
-teloxide-macros = { path = "teloxide-macros" }
-=======
-either = "1.5.3"
->>>>>>> e2619d77
+
+teloxide-macros = { path = "teloxide-macros" }