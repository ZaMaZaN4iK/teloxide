use std::{
    path::PathBuf,
    borrow::Cow,
};

use reqwest::multipart::Form;

use crate::{
<<<<<<< HEAD
    requests::utils::file_to_part,
    types::{ChatId, InputMedia, ParseMode, InputFile},
=======
    requests::utils,
    types::{ChatId, InputFile, InputMedia, ParseMode},
>>>>>>> 04dd861f
};

/// This is a convenient struct that builds `reqwest::multipart::Form`
/// from scratch.
pub(crate) struct FormBuilder {
    form: Form,
}

impl FormBuilder {
    pub fn new() -> Self {
        Self { form: Form::new() }
    }

    /// Add the supplied key-value pair to this `FormBuilder`.
    pub fn add<'a, T, N>(self, name: N, value: T) -> Self
    where
        N: Into<Cow<'a, str>>,
        T: IntoFormValue,
    {
        let name = name.into().into_owned();
        match value.into_form_value() {
            Some(FormValue::Str(string)) => Self {
                form: self.form.text(name, string),
            },
            Some(FormValue::File(path)) => self.add_file(name, path),
            None => self,
        }
    }

    // used in SendMediaGroup
    pub fn add_file<'a, N>(self, name: N, path_to_file: PathBuf) -> Self
    where
        N: Into<Cow<'a, str>>
    {
        Self {
            form: self
                .form
                .part(name.into().into_owned(), file_to_part(path_to_file)),
        }
    }

    pub fn build(self) -> Form {
        self.form
    }
}

pub(crate) enum FormValue {
    File(PathBuf),
    Str(String),
}

pub(crate) trait IntoFormValue {
    fn into_form_value(self) -> Option<FormValue>;
}

macro_rules! impl_for_struct {
    ($($name:ty),*) => {
        $(
            impl IntoFormValue for $name {
                fn into_form_value(self) -> Option<FormValue> {
                    let json = serde_json::to_string(&self)
                        .expect("serde_json::to_string failed");
                    Some(FormValue::Str(json))
                }
            }
        )*
    };
}

impl_for_struct!(bool, i32, i64);

impl<T> IntoFormValue for Option<T>
where
    T: IntoFormValue,
{
    fn into_form_value(self) -> Option<FormValue> {
        self.and_then(IntoFormValue::into_form_value)
    }
}

impl IntoFormValue for &[InputMedia] {
    fn into_form_value(self) -> Option<FormValue> {
        let json =
            serde_json::to_string(self).expect("serde_json::to_string failed");
        Some(FormValue::Str(json))
    }
}

impl IntoFormValue for &str {
    fn into_form_value(self) -> Option<FormValue> {
        Some(FormValue::Str(self.to_owned()))
    }
}

impl IntoFormValue for ParseMode {
    fn into_form_value(self) -> Option<FormValue> {
        let string = match self {
            ParseMode::HTML => String::from("HTML"),
            ParseMode::Markdown => String::from("Markdown"),
        };
        Some(FormValue::Str(string))
    }
}

impl IntoFormValue for ChatId {
    fn into_form_value(self) -> Option<FormValue> {
        let string = match self {
            ChatId::Id(id) => id.to_string(),
            ChatId::ChannelUsername(username) => username,
        };
        Some(FormValue::Str(string))
    }
}

impl IntoFormValue for String {
    fn into_form_value(self) -> Option<FormValue> {
        Some(FormValue::Str(self))
    }
}

impl IntoFormValue for InputFile {
    fn into_form_value(self) -> Option<FormValue> {
        match self {
            InputFile::File(path) => Some(FormValue::File(path)),
            InputFile::Url(url) => Some(FormValue::Str(url)),
            InputFile::FileId(file_id) => Some(FormValue::Str(file_id)),
        }
    }
}<|MERGE_RESOLUTION|>--- conflicted
+++ resolved
@@ -6,13 +6,8 @@
 use reqwest::multipart::Form;
 
 use crate::{
-<<<<<<< HEAD
     requests::utils::file_to_part,
     types::{ChatId, InputMedia, ParseMode, InputFile},
-=======
-    requests::utils,
-    types::{ChatId, InputFile, InputMedia, ParseMode},
->>>>>>> 04dd861f
 };
 
 /// This is a convenient struct that builds `reqwest::multipart::Form`
