//! Command parsers.
//!
//! You can either create an `enum` with derived [`BotCommand`], containing
//! commands of your bot, or use functions, which split input text into a string
//! command with its arguments.
//!
//! # Using BotCommand
//! ```
//! # #[cfg(feature = "macros")] {
//! use teloxide::utils::command::BotCommand;
//!
//! type UnitOfTime = u8;
//!
//! #[derive(BotCommand, PartialEq, Debug)]
//! #[command(rename = "lowercase", parse_with = "split")]
//! enum AdminCommand {
//!     Mute(UnitOfTime, char),
//!     Ban(UnitOfTime, char),
//! }
//!
//! let command = AdminCommand::parse("/ban 5 h", "bot_name").unwrap();
//! assert_eq!(command, AdminCommand::Ban(5, 'h'));
//! # }
//! ```
//!
//! # Using parse_command
//! ```
//! use teloxide::utils::command::parse_command;
//!
//! let (command, args) = parse_command("/ban@MyBotName 3 hours", "MyBotName").unwrap();
//! assert_eq!(command, "ban");
//! assert_eq!(args, vec!["3", "hours"]);
//! ```
//!
//! # Using parse_command_with_prefix
//! ```
//! use teloxide::utils::command::parse_command_with_prefix;
//!
//! let text = "!ban 3 hours";
//! let (command, args) = parse_command_with_prefix("!", text, "").unwrap();
//! assert_eq!(command, "ban");
//! assert_eq!(args, vec!["3", "hours"]);
//! ```
//!
//! See [examples/admin_bot] as a more complicated examples.
//!
//! [examples/admin_bot]: https://github.com/teloxide/teloxide/blob/master/examples/admin_bot/

<<<<<<< HEAD
use std::{
    error::Error,
    fmt::{Display, Formatter},
};
=======
use serde::export::Formatter;
use std::{error::Error, fmt::Display};

#[cfg(feature = "macros")]
// FIXME(waffle): use `docsrs` here when issue with combine is resolved <https://github.com/teloxide/teloxide/pull/305#issuecomment-716172103>
#[cfg_attr(all(teloxide_docsrs, feature = "nightly"), doc(cfg(feature = "macros")))]
>>>>>>> 72315876
pub use teloxide_macros::BotCommand;

/// An enumeration of bot's commands.
///
/// # Example
/// ```
/// # #[cfg(feature = "macros")] {
/// use teloxide::utils::command::BotCommand;
///
/// type UnitOfTime = u8;
///
/// #[derive(BotCommand, PartialEq, Debug)]
/// #[command(rename = "lowercase", parse_with = "split")]
/// enum AdminCommand {
///     Mute(UnitOfTime, char),
///     Ban(UnitOfTime, char),
/// }
///
/// let command = AdminCommand::parse("/ban 5 h", "bot_name").unwrap();
/// assert_eq!(command, AdminCommand::Ban(5, 'h'));
/// # }
/// ```
///
/// ## Enum attributes
///  1. `#[command(rename = "rule")]`
/// Rename all commands by `rule`. Allowed rules are `lowercase`. If you will
/// not use this attribute, commands will be parsed by their original names.
///
///  2. `#[command(prefix = "prefix")]`
/// Change a prefix for all commands (the default is `/`).
///
///  3. `#[command(description = "description")]`
/// Add a sumary description of commands before all commands.
///
///  4. `#[command(parse_with = "parser")]`
/// Change the parser of arguments. Possible values:
///    - `default` - the same as the unspecified parser. It only puts all text
///    after the first space into the first argument, which must implement
///    [`FromStr`].
///
/// ### Example
/// ```
/// # #[cfg(feature = "macros")] {
/// use teloxide::utils::command::BotCommand;
///
/// #[derive(BotCommand, PartialEq, Debug)]
/// #[command(rename = "lowercase")]
/// enum Command {
///     Text(String),
/// }
///
/// let command = Command::parse("/text hello my dear friend!", "").unwrap();
/// assert_eq!(command, Command::Text("hello my dear friend!".to_string()));
/// # }
/// ```
///
///  - `split` - separates a messsage by a given separator (the default is the
///    space character) and parses each part into the corresponding arguments,
///    which must implement [`FromStr`].
///
/// ### Example
/// ```
/// # #[cfg(feature = "macros")] {
/// use teloxide::utils::command::BotCommand;
///
/// #[derive(BotCommand, PartialEq, Debug)]
/// #[command(rename = "lowercase", parse_with = "split")]
/// enum Command {
///     Nums(u8, u16, i32),
/// }
///
/// let command = Command::parse("/nums 1 32 -5", "").unwrap();
/// assert_eq!(command, Command::Nums(1, 32, -5));
/// # }
/// ```
///
/// 5. `#[command(separator = "sep")]`
/// Specify separator used by the `split` parser. It will be ignored when
/// accompanied by another type of parsers.
///
/// ### Example
/// ```
/// # #[cfg(feature = "macros")] {
/// use teloxide::utils::command::BotCommand;
///
/// #[derive(BotCommand, PartialEq, Debug)]
/// #[command(rename = "lowercase", parse_with = "split", separator = "|")]
/// enum Command {
///     Nums(u8, u16, i32),
/// }
///
/// let command = Command::parse("/nums 1|32|5", "").unwrap();
/// assert_eq!(command, Command::Nums(1, 32, 5));
/// # }
/// ```
///
/// ## Variant attributes
/// All variant attributes override the corresponding `enum` attributes.
///
///  1. `#[command(rename = "rule")]`
/// Rename one command by a rule. Allowed rules are `lowercase`, `%some_name%`,
/// where `%some_name%` is any string, a new name.
///
///  2. `#[command(parse_with = "parser")]`
/// One more option is available for variants.
///    - `custom_parser` - your own parser of the signature `fn(String) ->
///    Result<Tuple, ParseError>`, where `Tuple` corresponds to the variant's
/// arguments.
///
/// ### Example
/// ```
/// # #[cfg(feature = "macros")] {
/// use teloxide::utils::command::{BotCommand, ParseError};
///
/// fn accept_two_digits(input: String) -> Result<(u8,), ParseError> {
///     match input.len() {
///         2 => {
///             let num = input.parse::<u8>().map_err(|e| ParseError::IncorrectFormat(e.into()))?;
///             Ok((num,))
///         }
///         len => Err(ParseError::Custom(format!("Only 2 digits allowed, not {}", len).into())),
///     }
/// }
///
/// #[derive(BotCommand, PartialEq, Debug)]
/// #[command(rename = "lowercase")]
/// enum Command {
///     #[command(parse_with = "accept_two_digits")]
///     Num(u8),
/// }
///
/// let command = Command::parse("/num 12", "").unwrap();
/// assert_eq!(command, Command::Num(12));
/// let command = Command::parse("/num 333", "");
/// assert!(command.is_err());
/// # }
/// ```
///
///  3. `#[command(prefix = "prefix")]`
///  4. `#[command(description = "description")]`
///  5. `#[command(separator = "sep")]`
///
/// Analogous to the descriptions above.
///
/// [`FromStr`]: https://doc.rust-lang.org/std/str/trait.FromStr.html
/// [`BotCommand`]: crate::utils::command::BotCommand
pub trait BotCommand: Sized {
    fn descriptions() -> String;
    fn parse<N>(s: &str, bot_name: N) -> Result<Self, ParseError>
    where
        N: Into<String>;
}

pub type PrefixedBotCommand = String;
pub type BotName = String;

/// Errors returned from [`BotCommand::parse`].
///
/// [`BotCommand::parse`]: crate::utils::command::BotCommand::parse
#[derive(Debug)]
pub enum ParseError {
    TooFewArguments {
        expected: usize,
        found: usize,
        message: String,
    },
    TooManyArguments {
        expected: usize,
        found: usize,
        message: String,
    },

    /// Redirected from [`FromStr::from_str`].
    ///
    /// [`FromStr::from_str`]: https://doc.rust-lang.org/std/str/trait.FromStr.html#tymethod.from_str
    IncorrectFormat(Box<dyn Error + Send + Sync + 'static>),

    UnknownCommand(PrefixedBotCommand),
    WrongBotName(BotName),

    /// A custom error which you can return from your custom parser.
    Custom(Box<dyn Error + Send + Sync + 'static>),
}

impl Display for ParseError {
    fn fmt(&self, f: &mut Formatter<'_>) -> Result<(), std::fmt::Error> {
        match self {
            ParseError::TooFewArguments { expected, found, message } => write!(
                f,
                "Too few arguments (expected {}, found {}, message = '{}')",
                expected, found, message
            ),
            ParseError::TooManyArguments { expected, found, message } => write!(
                f,
                "Too many arguments (expected {}, found {}, message = '{}')",
                expected, found, message
            ),
            ParseError::IncorrectFormat(e) => write!(f, "Incorrect format of command args: {}", e),
            ParseError::UnknownCommand(e) => write!(f, "Unknown command: {}", e),
            ParseError::WrongBotName(n) => write!(f, "Wrong bot name: {}", n),
            ParseError::Custom(e) => write!(f, "{}", e),
        }
    }
}

impl std::error::Error for ParseError {}

/// Parses a string into a command with args.
///
/// This function is just a shortcut for calling [`parse_command_with_prefix`]
/// with the default prefix `/`.
///
/// ## Example
/// ```
/// use teloxide::utils::command::parse_command;
///
/// let text = "/mute@my_admin_bot 5 hours";
/// let (command, args) = parse_command(text, "my_admin_bot").unwrap();
/// assert_eq!(command, "mute");
/// assert_eq!(args, vec!["5", "hours"]);
/// ```
///
/// If the name of a bot does not match, it will return `None`:
/// ```
/// use teloxide::utils::command::parse_command;
///
/// let result = parse_command("/ban@MyNameBot1 3 hours", "MyNameBot2");
/// assert!(result.is_none());
/// ```
///
/// [`parse_command_with_prefix`]:
/// crate::utils::command::parse_command_with_prefix
pub fn parse_command<N>(text: &str, bot_name: N) -> Option<(&str, Vec<&str>)>
where
    N: AsRef<str>,
{
    parse_command_with_prefix("/", text, bot_name)
}

/// Parses a string into a command with args (custom prefix).
///
/// `prefix`: symbols, which denote start of a command.
///
/// ## Example
/// ```
/// use teloxide::utils::command::parse_command_with_prefix;
///
/// let text = "!mute 5 hours";
/// let (command, args) = parse_command_with_prefix("!", text, "").unwrap();
/// assert_eq!(command, "mute");
/// assert_eq!(args, vec!["5", "hours"]);
/// ```
///
/// If the name of a bot does not match, it will return `None`:
/// ```
/// use teloxide::utils::command::parse_command_with_prefix;
///
/// let result = parse_command_with_prefix("!", "!ban@MyNameBot1 3 hours", "MyNameBot2");
/// assert!(result.is_none());
/// ```
pub fn parse_command_with_prefix<'a, N>(
    prefix: &str,
    text: &'a str,
    bot_name: N,
) -> Option<(&'a str, Vec<&'a str>)>
where
    N: AsRef<str>,
{
    if !text.starts_with(prefix) {
        return None;
    }
    let mut words = text.split_whitespace();
    let mut splited = words.next()?[prefix.len()..].split('@');
    let command = splited.next()?;
    let bot = splited.next();
    match bot {
        Some(name) if name == bot_name.as_ref() => {}
        None => {}
        _ => return None,
    }
    Some((command, words.collect()))
}

// The rest of tests are integrational due to problems with macro expansion in
// unit tests.
#[cfg(test)]
mod tests {
    use super::*;

    #[test]
    fn parse_command_with_args_() {
        let data = "/command arg1 arg2";
        let expected = Some(("command", vec!["arg1", "arg2"]));
        let actual = parse_command(data, "");
        assert_eq!(actual, expected)
    }

    #[test]
    fn parse_command_with_args_without_args() {
        let data = "/command";
        let expected = Some(("command", vec![]));
        let actual = parse_command(data, "");
        assert_eq!(actual, expected)
    }
}<|MERGE_RESOLUTION|>--- conflicted
+++ resolved
@@ -46,19 +46,15 @@
 //!
 //! [examples/admin_bot]: https://github.com/teloxide/teloxide/blob/master/examples/admin_bot/
 
-<<<<<<< HEAD
 use std::{
     error::Error,
     fmt::{Display, Formatter},
 };
-=======
-use serde::export::Formatter;
-use std::{error::Error, fmt::Display};
+
 
 #[cfg(feature = "macros")]
 // FIXME(waffle): use `docsrs` here when issue with combine is resolved <https://github.com/teloxide/teloxide/pull/305#issuecomment-716172103>
 #[cfg_attr(all(teloxide_docsrs, feature = "nightly"), doc(cfg(feature = "macros")))]
->>>>>>> 72315876
 pub use teloxide_macros::BotCommand;
 
 /// An enumeration of bot's commands.
