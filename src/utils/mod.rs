--- conflicted
+++ resolved
@@ -1,8 +1,5 @@
-<<<<<<< HEAD
 //! Some useful utilities.
 
-=======
 pub mod command;
->>>>>>> 347ea932
 pub mod html;
 pub mod markdown;